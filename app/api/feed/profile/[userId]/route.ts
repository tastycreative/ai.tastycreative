--- conflicted
+++ resolved
@@ -51,28 +51,6 @@
     });
 
     // Count friends (accepted friendships)
-<<<<<<< HEAD
-    // TODO: Fix this - Friendship model uses senderProfileId/receiverProfileId not senderId/receiverId
-    const friendsCount = 0; // await prisma.friendship.count({
-    //   where: {
-    //     OR: [
-    //       { senderId: profileUserId, status: 'ACCEPTED' },
-    //       { receiverId: profileUserId, status: 'ACCEPTED' },
-    //     ],
-    //   },
-    // });
-
-    // Check if current user is friends with profile user
-    // TODO: Fix this - Friendship model uses senderProfileId/receiverProfileId not senderId/receiverId
-    const friendship = null; // await prisma.friendship.findFirst({
-    //   where: {
-    //     OR: [
-    //       { senderId: currentUser.id, receiverId: profileUserId, status: 'ACCEPTED' },
-    //       { senderId: profileUserId, receiverId: currentUser.id, status: 'ACCEPTED' },
-    //     ],
-    //   },
-    // });
-=======
     const friendsCount = await prisma.friendship.count({
       where: {
         OR: [
@@ -91,7 +69,6 @@
         ],
       },
     });
->>>>>>> 3aa6851a
 
     const isOwnProfile = currentUser.id === profileUserId;
     const isFriend = !!friendship;
