--- conflicted
+++ resolved
@@ -45,10 +45,6 @@
     }
 
     // Verify that the current user is part of this friendship
-<<<<<<< HEAD
-    // Updated to use senderProfileId/receiverProfileId instead of senderId/receiverId
-=======
->>>>>>> 3aa6851a
     if (friendship.senderProfileId !== currentUser.id && friendship.receiverProfileId !== currentUser.id) {
       return NextResponse.json(
         { error: 'You are not authorized to remove this friendship' },
