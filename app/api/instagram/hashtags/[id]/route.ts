--- conflicted
+++ resolved
@@ -5,14 +5,7 @@
 const prisma = new PrismaClient();
 
 // PATCH update hashtag set
-<<<<<<< HEAD
 export async function PATCH(request: NextRequest) {
-=======
-export async function PATCH(
-  request: Request,
-  { params }: { params: Promise<{ id: string }> }
-) {
->>>>>>> ac36280b
   try {
     const { userId } = await auth();
 
@@ -40,11 +33,7 @@
     }
 
     const set = await prisma.hashtagSet.update({
-<<<<<<< HEAD
   where: { id },
-=======
-      where: { id },
->>>>>>> ac36280b
       data: {
         ...(name && { name }),
         ...(category && { category }),
@@ -67,14 +56,7 @@
 }
 
 // DELETE hashtag set
-<<<<<<< HEAD
 export async function DELETE(request: NextRequest) {
-=======
-export async function DELETE(
-  request: Request,
-  { params }: { params: Promise<{ id: string }> }
-) {
->>>>>>> ac36280b
   try {
     const { userId } = await auth();
 
@@ -82,15 +64,11 @@
       return NextResponse.json({ error: "Unauthorized" }, { status: 401 });
     }
 
-<<<<<<< HEAD
     // Normalize params.id to a string
   // Derive id from the request URL instead of using the second param
   const url = new URL(request.url);
   const parts = url.pathname.split('/').filter(Boolean);
   const id = parts[parts.length - 1];
-=======
-    const { id } = await params;
->>>>>>> ac36280b
 
     // Verify ownership
     const existingSet = await prisma.hashtagSet.findUnique({
