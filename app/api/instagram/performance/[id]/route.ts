// app/api/instagram/performance/[id]/route.ts
import { NextRequest, NextResponse } from "next/server";
import { currentUser } from "@clerk/nextjs/server";
import { PrismaClient } from "@/lib/generated/prisma";

const prisma = new PrismaClient();

// DELETE: Remove a performance metric
<<<<<<< HEAD
export async function DELETE(
  request: NextRequest,
  { params }: { params: Promise<{ id: string }> }
) {
=======
export async function DELETE(request: NextRequest) {
>>>>>>> 3aa6851a
  try {
    const user = await currentUser();
    if (!user) {
      return NextResponse.json({ error: "Unauthorized" }, { status: 401 });
    }

<<<<<<< HEAD
    const { id } = await params;
=======
    // Derive id from the request URL
    const url = new URL(request.url);
    const parts = url.pathname.split('/').filter(Boolean);
    const id = parts[parts.length - 1];
>>>>>>> 3aa6851a

    // Verify ownership
    const existingMetric = await prisma.performanceMetric.findUnique({
      where: { id },
    });

    if (!existingMetric) {
      return NextResponse.json(
        { error: "Performance metric not found" },
        { status: 404 }
      );
    }

    if (existingMetric.clerkId !== user.id) {
      return NextResponse.json({ error: "Forbidden" }, { status: 403 });
    }

    await prisma.performanceMetric.delete({
      where: { id },
    });

    return NextResponse.json({ message: "Performance metric deleted successfully" });
  } catch (error) {
    console.error("Error deleting performance metric:", error);
    return NextResponse.json(
      { error: "Failed to delete performance metric" },
      { status: 500 }
    );
  }
}<|MERGE_RESOLUTION|>--- conflicted
+++ resolved
@@ -6,28 +6,17 @@
 const prisma = new PrismaClient();
 
 // DELETE: Remove a performance metric
-<<<<<<< HEAD
-export async function DELETE(
-  request: NextRequest,
-  { params }: { params: Promise<{ id: string }> }
-) {
-=======
 export async function DELETE(request: NextRequest) {
->>>>>>> 3aa6851a
   try {
     const user = await currentUser();
     if (!user) {
       return NextResponse.json({ error: "Unauthorized" }, { status: 401 });
     }
 
-<<<<<<< HEAD
-    const { id } = await params;
-=======
     // Derive id from the request URL
     const url = new URL(request.url);
     const parts = url.pathname.split('/').filter(Boolean);
     const id = parts[parts.length - 1];
->>>>>>> 3aa6851a
 
     // Verify ownership
     const existingMetric = await prisma.performanceMetric.findUnique({
