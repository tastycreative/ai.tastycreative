--- conflicted
+++ resolved
@@ -2,18 +2,11 @@
 import { NextRequest, NextResponse } from 'next/server';
 import { put } from '@vercel/blob';
 import { prisma } from '@/lib/database';
-<<<<<<< HEAD
 
 
 export async function POST(
   request: NextRequest,
   props: { params: Promise<{ id: string }> }
-=======
-
-export async function POST(
-  request: NextRequest,
-  { params }: { params: Promise<{ id: string }> }
->>>>>>> ac36280b
 ) {
   const params = await props.params;
   try {
