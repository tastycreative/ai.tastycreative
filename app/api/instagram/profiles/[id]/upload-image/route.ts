import { auth } from '@clerk/nextjs/server';
import { NextRequest, NextResponse } from 'next/server';
import { put } from '@vercel/blob';
import { prisma } from '@/lib/database';
<<<<<<< HEAD

export async function POST(
  request: NextRequest,
  { params }: { params: Promise<{ id: string }> }
=======


export async function POST(
  request: NextRequest,
  props: { params: Promise<{ id: string }> }
>>>>>>> 3aa6851a
) {
  const params = await props.params;
  try {
    const { userId } = await auth();
    if (!userId) {
      return NextResponse.json({ error: 'Unauthorized' }, { status: 401 });
    }

    const { id } = await params;
    const profileId = id;

    // Verify the profile belongs to the user
    const profile = await prisma.instagramProfile.findFirst({
      where: {
        id: profileId,
        clerkId: userId,
      },
    });

    if (!profile) {
      return NextResponse.json({ error: 'Profile not found' }, { status: 404 });
    }

    const formData = await request.formData();
    const image = formData.get('image') as File;

    if (!image) {
      return NextResponse.json({ error: 'No image provided' }, { status: 400 });
    }

    // Upload to Vercel Blob
    const blob = await put(`profile-images/${profileId}-${Date.now()}.jpg`, image, {
      access: 'public',
    });

    // Update profile with new image URL
    const updatedProfile = await prisma.instagramProfile.update({
      where: { id: profileId },
      data: {
        profileImageUrl: blob.url,
      },
    });

    return NextResponse.json({ imageUrl: blob.url });
  } catch (error) {
    console.error('Error uploading profile image:', error);
    return NextResponse.json(
      { error: 'Failed to upload image' },
      { status: 500 }
    );
  }
}<|MERGE_RESOLUTION|>--- conflicted
+++ resolved
@@ -2,18 +2,11 @@
 import { NextRequest, NextResponse } from 'next/server';
 import { put } from '@vercel/blob';
 import { prisma } from '@/lib/database';
-<<<<<<< HEAD
-
-export async function POST(
-  request: NextRequest,
-  { params }: { params: Promise<{ id: string }> }
-=======
 
 
 export async function POST(
   request: NextRequest,
   props: { params: Promise<{ id: string }> }
->>>>>>> 3aa6851a
 ) {
   const params = await props.params;
   try {
@@ -22,8 +15,7 @@
       return NextResponse.json({ error: 'Unauthorized' }, { status: 401 });
     }
 
-    const { id } = await params;
-    const profileId = id;
+    const profileId = params.id;
 
     // Verify the profile belongs to the user
     const profile = await prisma.instagramProfile.findFirst({
