// app/api/instagram/weekly-slots/[id]/route.ts
import { NextRequest, NextResponse } from "next/server";
import { currentUser } from "@clerk/nextjs/server";
import { PrismaClient } from "@/lib/generated/prisma";

const prisma = new PrismaClient();

// PATCH: Update a weekly planning slot
<<<<<<< HEAD
export async function PATCH(
  request: NextRequest,
  { params }: { params: Promise<{ id: string }> }
) {
=======
export async function PATCH(request: NextRequest) {
>>>>>>> 3aa6851a
  try {
    const user = await currentUser();
    if (!user) {
      return NextResponse.json({ error: "Unauthorized" }, { status: 401 });
    }

<<<<<<< HEAD
    const { id } = await params;
=======
  const url = new URL(request.url);
  const parts = url.pathname.split('/').filter(Boolean);
  const id = parts[parts.length - 1];
>>>>>>> 3aa6851a
    const body = await request.json();
    const {
      status,
      notes,
      hashtags,
      trendingAudio,
      contentIdeas,
      linkedPostId,
    } = body;

    // Verify ownership
    const existingSlot = await prisma.weeklyPlanningSlot.findUnique({
      where: { id },
    });

    if (!existingSlot) {
      return NextResponse.json({ error: "Slot not found" }, { status: 404 });
    }

    if (existingSlot.clerkId !== user.id) {
      return NextResponse.json({ error: "Forbidden" }, { status: 403 });
    }

    const updateData: any = {};
    if (status !== undefined) updateData.status = status;
    if (notes !== undefined) updateData.notes = notes;
    if (hashtags !== undefined) updateData.hashtags = hashtags;
    if (trendingAudio !== undefined) updateData.trendingAudio = trendingAudio;
    if (contentIdeas !== undefined) updateData.contentIdeas = contentIdeas;
    if (linkedPostId !== undefined) updateData.linkedPostId = linkedPostId;

    const updatedSlot = await prisma.weeklyPlanningSlot.update({
      where: { id },
      data: updateData,
      include: {
        linkedPost: {
          select: {
            id: true,
            fileName: true,
            awsS3Url: true,
            driveFileUrl: true,
            caption: true,
            status: true,
            postType: true,
          },
        },
      },
    });

    return NextResponse.json({ slot: updatedSlot });
  } catch (error) {
    console.error("Error updating weekly slot:", error);
    return NextResponse.json(
      { error: "Failed to update weekly slot" },
      { status: 500 }
    );
  }
}

// DELETE: Delete a weekly planning slot
<<<<<<< HEAD
export async function DELETE(
  request: NextRequest,
  { params }: { params: Promise<{ id: string }> }
) {
=======
export async function DELETE(request: NextRequest) {
>>>>>>> 3aa6851a
  try {
    const user = await currentUser();
    if (!user) {
      return NextResponse.json({ error: "Unauthorized" }, { status: 401 });
    }

<<<<<<< HEAD
    const { id } = await params;
=======
  const url = new URL(request.url);
  const parts = url.pathname.split('/').filter(Boolean);
  const id = parts[parts.length - 1];
>>>>>>> 3aa6851a

    // Verify ownership
    const existingSlot = await prisma.weeklyPlanningSlot.findUnique({
      where: { id },
    });

    if (!existingSlot) {
      return NextResponse.json({ error: "Slot not found" }, { status: 404 });
    }

    if (existingSlot.clerkId !== user.id) {
      return NextResponse.json({ error: "Forbidden" }, { status: 403 });
    }

    await prisma.weeklyPlanningSlot.delete({
      where: { id },
    });

    return NextResponse.json({ message: "Slot deleted successfully" });
  } catch (error) {
    console.error("Error deleting weekly slot:", error);
    return NextResponse.json(
      { error: "Failed to delete weekly slot" },
      { status: 500 }
    );
  }
}<|MERGE_RESOLUTION|>--- conflicted
+++ resolved
@@ -6,27 +6,16 @@
 const prisma = new PrismaClient();
 
 // PATCH: Update a weekly planning slot
-<<<<<<< HEAD
-export async function PATCH(
-  request: NextRequest,
-  { params }: { params: Promise<{ id: string }> }
-) {
-=======
 export async function PATCH(request: NextRequest) {
->>>>>>> 3aa6851a
   try {
     const user = await currentUser();
     if (!user) {
       return NextResponse.json({ error: "Unauthorized" }, { status: 401 });
     }
 
-<<<<<<< HEAD
-    const { id } = await params;
-=======
   const url = new URL(request.url);
   const parts = url.pathname.split('/').filter(Boolean);
   const id = parts[parts.length - 1];
->>>>>>> 3aa6851a
     const body = await request.json();
     const {
       status,
@@ -87,27 +76,16 @@
 }
 
 // DELETE: Delete a weekly planning slot
-<<<<<<< HEAD
-export async function DELETE(
-  request: NextRequest,
-  { params }: { params: Promise<{ id: string }> }
-) {
-=======
 export async function DELETE(request: NextRequest) {
->>>>>>> 3aa6851a
   try {
     const user = await currentUser();
     if (!user) {
       return NextResponse.json({ error: "Unauthorized" }, { status: 401 });
     }
 
-<<<<<<< HEAD
-    const { id } = await params;
-=======
   const url = new URL(request.url);
   const parts = url.pathname.split('/').filter(Boolean);
   const id = parts[parts.length - 1];
->>>>>>> 3aa6851a
 
     // Verify ownership
     const existingSlot = await prisma.weeklyPlanningSlot.findUnique({
