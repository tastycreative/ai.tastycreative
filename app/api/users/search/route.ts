import { NextRequest, NextResponse } from 'next/server';
import { auth } from '@clerk/nextjs/server';
import { prisma } from '@/lib/database';

export async function GET(request: NextRequest) {
  try {
    const { userId } = await auth();
    
    if (!userId) {
      return NextResponse.json(
        { error: 'Unauthorized' },
        { status: 401 }
      );
    }

    const { searchParams } = new URL(request.url);
    const query = searchParams.get('q');

    if (!query || query.trim().length === 0) {
      return NextResponse.json(
        { error: 'Search query is required' },
        { status: 400 }
      );
    }

    // Search for users by username only
    const users = await prisma.user.findMany({
      where: {
        AND: [
          {
            username: {
              contains: query,
              mode: 'insensitive',
            },
          },
          // Exclude the current user from results
          {
            NOT: {
              clerkId: userId,
            },
          },
        ],
      },
      select: {
        id: true,
        clerkId: true,
        email: true,
        username: true,
        firstName: true,
        lastName: true,
        imageUrl: true,
      },
      take: 10, // Limit results to 10
    });

    // Get all existing friendships for current user
    const currentUser = await prisma.user.findUnique({
      where: { clerkId: userId },
      select: { id: true },
    });

    if (!currentUser) {
      return NextResponse.json(
        { error: 'User not found' },
        { status: 404 }
      );
    }

<<<<<<< HEAD
    // TODO: Fix this - Friendship model uses senderProfileId/receiverProfileId not senderId/receiverId
    const friendships: any[] = []; // await prisma.friendship.findMany({
    //   where: {
    //     OR: [
    //       { senderId: currentUser.id },
    //       { receiverId: currentUser.id },
    //     ],
    //     status: {
    //       in: ['PENDING', 'ACCEPTED'],
    //     },
    //   },
    //   select: {
    //     senderId: true,
    //     receiverId: true,
    //   },
    // });
=======
    const friendships = await prisma.friendship.findMany({
      where: {
        OR: [
          { senderProfileId: currentUser.id },
          { receiverProfileId: currentUser.id },
        ],
        status: {
          in: ['PENDING', 'ACCEPTED'],
        },
      },
      select: {
        senderProfileId: true,
        receiverProfileId: true,
      },
    });
>>>>>>> 3aa6851a

    // Create a set of friend IDs to exclude
    const friendIds = new Set<string>();
    friendships.forEach((friendship) => {
      if (friendship.senderProfileId === currentUser.id) {
        friendIds.add(friendship.receiverProfileId);
      } else {
        friendIds.add(friendship.senderProfileId);
      }
    });

    // Filter out users who are already friends or have pending requests
    const filteredUsers = users.filter(
      (user) => !friendIds.has(user.id)
    );

    return NextResponse.json(filteredUsers);
  } catch (error) {
    console.error('Error searching users:', error);
    return NextResponse.json(
      { error: 'Failed to search users' },
      { status: 500 }
    );
  }
}<|MERGE_RESOLUTION|>--- conflicted
+++ resolved
@@ -66,24 +66,6 @@
       );
     }
 
-<<<<<<< HEAD
-    // TODO: Fix this - Friendship model uses senderProfileId/receiverProfileId not senderId/receiverId
-    const friendships: any[] = []; // await prisma.friendship.findMany({
-    //   where: {
-    //     OR: [
-    //       { senderId: currentUser.id },
-    //       { receiverId: currentUser.id },
-    //     ],
-    //     status: {
-    //       in: ['PENDING', 'ACCEPTED'],
-    //     },
-    //   },
-    //   select: {
-    //     senderId: true,
-    //     receiverId: true,
-    //   },
-    // });
-=======
     const friendships = await prisma.friendship.findMany({
       where: {
         OR: [
@@ -99,7 +81,6 @@
         receiverProfileId: true,
       },
     });
->>>>>>> 3aa6851a
 
     // Create a set of friend IDs to exclude
     const friendIds = new Set<string>();
